import ethers, { Transaction } from 'ethers';

export interface EthereumTransactionReceipt
  extends Omit<
    ethers.providers.TransactionReceipt,
    'gasUsed' | 'cumulativeGasUsed'
  > {
  gasUsed: string;
  cumulativeGasUsed: string;
}

export interface EthereumNonceRequest {
  privateKey: string; // the users private Ethereum key
}

export interface EthereumNonceResponse {
  nonce: number; // the user's nonce
}

export interface EthereumAllowancesRequest {
  privateKey: string; // the users private Ethereum key
  spender: string; // the spender address for whom approvals are checked
  tokenSymbols: string[]; // a list of token symbol
}

export interface EthereumAllowancesResponse {
  network: string;
  timestamp: number;
  latency: number;
  spender: string;
  approvals: Record<string, string>;
}

export interface EthereumBalanceRequest {
  privateKey: string; // the users private Ethereum key
  tokenSymbols: string[]; // a list of token symbol
}

export interface EthereumBalanceResponse {
  network: string;
  timestamp: number;
  latency: number;
  balances: Record<string, string>; // the balance should be a string encoded number
}

export interface EthereumApproveRequest {
  amount?: string; // the amount the spender will be approved to use
  nonce?: number; // the privateKey's next nonce
  privateKey: string; // the user's private Ethereum key
  spender: string; // the address of the spend (or a pre-defined string like 'uniswap', 'balancer', etc.)
  token: string; // the token symbol the spender will be approved for
}

export interface EthereumApproveResponse {
  network: string;
  timestamp: number;
  latency: number;
  tokenAddress: string;
  spender: string;
  amount: string;
  nonce: number;
  approval: Transaction;
}

export interface EthereumPollRequest {
  txHash: string;
}

<<<<<<< HEAD
export interface EthereumPollResponse {
  network: string;
  timestamp: number;
  latency: number;
  txHash: string;
  confirmed: boolean;
  receipt: EthereumTransactionReceipt | null;
=======
export interface EthereumCancelRequest {
  nonce: number; // the nonce of the transaction to be canceled
  privateKey: string; // the user's private Ethereum key
>>>>>>> 7cbd50c8
}<|MERGE_RESOLUTION|>--- conflicted
+++ resolved
@@ -66,7 +66,6 @@
   txHash: string;
 }
 
-<<<<<<< HEAD
 export interface EthereumPollResponse {
   network: string;
   timestamp: number;
@@ -74,9 +73,16 @@
   txHash: string;
   confirmed: boolean;
   receipt: EthereumTransactionReceipt | null;
-=======
+}
+
 export interface EthereumCancelRequest {
   nonce: number; // the nonce of the transaction to be canceled
   privateKey: string; // the user's private Ethereum key
->>>>>>> 7cbd50c8
+}
+
+export interface EthereumCancelResponse {
+  network: string;
+  timestamp: number;
+  latency: number;
+  txHash: string | undefined;
 }