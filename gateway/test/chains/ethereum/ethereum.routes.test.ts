import request from 'supertest';
<<<<<<< HEAD
import { Ethereum } from '../../../src/chains/ethereum/ethereum';
import { patch, unpatch } from '../../services/patch';
import * as transactionOutOfGas from './fixtures/transaction-out-of-gas.json';
import * as transactionOutOfGasReceipt from './fixtures/transaction-out-of-gas-receipt.json';
import { app } from '../../../src/app';
import {
  NETWORK_ERROR_CODE,
  RATE_LIMIT_ERROR_CODE,
  OUT_OF_GAS_ERROR_CODE,
  UNKNOWN_ERROR_ERROR_CODE,
} from '../../../src/services/error-handler';
import * as transactionSuccesful from './fixtures/transaction-succesful.json';
import * as transactionSuccesfulReceipt from './fixtures/transaction-succesful-receipt.json';

let eth: Ethereum;

=======
import { patch, unpatch } from '../../services/patch';
import { app } from '../../../src/app';
import { Ethereum } from '../../../src/chains/ethereum/ethereum';
import * as transactionOutOfGas from './fixtures/transaction-out-of-gas.json';
import * as transactionOutOfGasReceipt from './fixtures/transaction-out-of-gas-receipt.json';
import { logger, errors } from 'ethers';

let eth: Ethereum;
>>>>>>> 11d9a704
beforeAll(async () => {
  eth = Ethereum.getInstance();
  await eth.init();
});

afterEach(unpatch);

describe('GET /eth', () => {
  it('should return 200', async () => {
    request(app)
      .get(`/eth`)
      .expect('Content-Type', /json/)
      .expect(200)
      .expect((res) => expect(res.body.connection).toBe(true));
  });
});

const patchGetWallet = () => {
  patch(eth, 'getWallet', () => {
    return {
      address: '0xFaA12FD102FE8623C9299c72B03E45107F2772B5',
    };
  });
};

const patchGetNonce = () => {
  patch(eth.nonceManager, 'getNonce', () => 2);
};

const patchGetTokenBySymbol = () => {
  patch(eth, 'getTokenBySymbol', () => {
    return {
      chainId: 42,
      name: 'WETH',
      symbol: 'WETH',
      address: '0xd0A1E359811322d97991E03f863a0C30C2cF029C',
      decimals: 18,
    };
  });
};

const patchApproveERC20 = () => {
  patch(eth, 'approveERC20', () => {
    return {
      type: 2,
      chainId: 42,
      nonce: 115,
      maxPriorityFeePerGas: { toString: () => '106000000000' },
      maxFeePerGas: { toString: () => '106000000000' },
      gasPrice: { toString: () => null },
      gasLimit: { toString: () => '100000' },
      to: '0x4F96Fe3b7A6Cf9725f59d353F723c1bDb64CA6Aa',
      value: { toString: () => '0' },
      data: '0x095ea7b30000000000000000000000007a250d5630b4cf539739df2c5dacb4c659f2488dffffffffffffffffffffffffffffffffffffffffffffffffffffffffffffffff',
      accessList: [],
      hash: '0x75f98675a8f64dcf14927ccde9a1d59b67fa09b72cc2642ad055dae4074853d9',
      v: 0,
      r: '0xbeb9aa40028d79b9fdab108fcef5de635457a05f3a254410414c095b02c64643',
      s: '0x5a1506fa4b7f8b4f3826d8648f27ebaa9c0ee4bd67f569414b8cd8884c073100',
      from: '0xFaA12FD102FE8623C9299c72B03E45107F2772B5',
      confirmations: 0,
    };
  });
};

describe('POST /eth/nonce', () => {
  it('should return 200', async () => {
    patchGetWallet();
    patchGetNonce();

    await request(app)
      .post(`/eth/nonce`)
      .send({
        privateKey:
          'da857cbda0ba96757fed842617a40693d06d00001e55aa972955039ae747bac4',
      })
      .set('Accept', 'application/json')
      .expect('Content-Type', /json/)
      .expect(200)
      .expect((res) => expect(res.body.nonce).toBe(2));
  });

  it('should return 404 when parameters are invalid', async () => {
    await request(app)
      .post(`/eth/nonce`)
      .send({
        privateKey: 'da857cbda0ba96757fed842617a4',
      })
      .expect(404);
  });
});

describe('POST /eth/approve', () => {
  it('should return 200', async () => {
    patchGetWallet();
    patch(eth.nonceManager, 'getNonce', () => 115);
    patchGetTokenBySymbol();
    patchApproveERC20();

    await request(app)
      .post(`/eth/approve`)
      .send({
        privateKey:
          'da857cbda0ba96757fed842617a40693d06d00001e55aa972955039ae747bac4',
        spender: 'uniswap',
        token: 'WETH',
        nonce: 115,
      })
      .set('Accept', 'application/json')
      .expect('Content-Type', /json/)
      .expect(200)
      .then((res: any) => {
        expect(res.body.nonce).toEqual(115);
      });
  });

  it('should return 404 when parameters are invalid', async () => {
    await request(app)
      .post(`/eth/approve`)
      .send({
        privateKey:
          'da857cbda0ba96757fed842617a40693d06d00001e55aa972955039ae747bac4',
        spender: 'uniswap',
        token: 123,
        nonce: '23',
      })
      .expect(404);
  });
});

describe('POST /eth/cancel', () => {
  it('should return 200', async () => {
    // override getWallet (network call)
    eth.getWallet = jest.fn().mockReturnValue({
      address: '0xFaA12FD102FE8623C9299c72B03E45107F2772B5',
    });

    eth.cancelTx = jest.fn().mockReturnValue({
      hash: '0xf6b9e7cec507cb3763a1179ff7e2a88c6008372e3a6f297d9027a0b39b0fff77',
    });

    await request(app)
      .post(`/eth/cancel`)
      .send({
        privateKey:
          'da857cbda0ba96757fed842617a40693d06d00001e55aa972955039ae747bac4',
        nonce: 23,
      })
      .set('Accept', 'application/json')
      .expect('Content-Type', /json/)
      .expect(200)
      .then((res: any) => {
        expect(res.body.txHash).toEqual(
          '0xf6b9e7cec507cb3763a1179ff7e2a88c6008372e3a6f297d9027a0b39b0fff77'
        );
      });
  });

  it('should return 404 when parameters are invalid', async () => {
    await request(app)
      .post(`/eth/cancel`)
      .send({
        privateKey: '',
        nonce: '23',
      })
      .expect(404);
  });
});

<<<<<<< HEAD
class RateLimitError extends Error {
  code: number;
  constructor() {
    super('-32005');
    this.code = -32005;
  }
}

class NetworkError extends Error {
  code: string;
  constructor() {
    super('NETWORK_ERROR');
    this.code = 'NETWORK_ERROR';
  }
}

describe('POST /eth/poll', () => {
  it('should get a NETWORK_ERROR_CODE when the network is unavailable', async () => {
    patch(eth, 'getCurrentBlockNumber', () => {
      throw new NetworkError();
    });

    const res = await request(app).post('/eth/poll').send({
      txHash:
        '0x2faeb1aa55f96c1db55f643a8cf19b0f76bf091d0b7d1b068d2e829414576362',
    });

    expect(res.statusCode).toEqual(503);
    expect(res.body.errorCode).toEqual(NETWORK_ERROR_CODE);
  });

  it('should get a UNKNOWN_ERROR_ERROR_CODE when an unknown error is thrown', async () => {
    patch(eth, 'getCurrentBlockNumber', () => {
      throw new Error();
    });

    const res = await request(app).post('/eth/poll').send({
      txHash:
        '0x2faeb1aa55f96c1db55f643a8cf19b0f76bf091d0b7d1b068d2e829414576362',
    });

    expect(res.statusCode).toEqual(503);
    expect(res.body.errorCode).toEqual(UNKNOWN_ERROR_ERROR_CODE);
  });

  it('should get an RATE_LIMIT_ERROR_CODE when the blockchain API is rate limited', async () => {
    patch(eth, 'getCurrentBlockNumber', () => {
      throw new RateLimitError();
    });

    const res = await request(app).post('/eth/poll').send({
      txHash:
        '0x2faeb1aa55f96c1db55f643a8cf19b0f76bf091d0b7d1b068d2e829414576362',
    });

    expect(res.statusCode).toEqual(503);
    expect(res.body.errorCode).toEqual(RATE_LIMIT_ERROR_CODE);
  });

  it('should get an OUT of GAS error for failed out of gas transactions', async () => {
    patch(eth, 'getCurrentBlockNumber', () => 1);
=======
const NETWORK_ERROR_CODE = 1001;
const RATE_LIMIT_ERROR_CODE = 1002;
const OUT_OF_GAS_ERROR_CODE = 1003;
const UNKNOWN_ERROR_CODE = 1099;

const NETWORK_ERROR_MESSAGE =
  'Network error. Please check your node URL, API key, and Internet connection.';
const RATE_LIMIT_ERROR_MESSAGE = 'Blockchain node API rate limit exceeded.';
const OUT_OF_GAS_ERROR_MESSAGE = 'Transaction out of gas.';
const UNKNOWN_ERROR_MESSAGE = 'Unknown error.';

describe('POST /eth/poll', () => {
  it('should get an OUT of GAS error for failed out of gas transactions', async () => {
>>>>>>> 11d9a704
    patch(eth, 'getTransaction', () => transactionOutOfGas);
    patch(eth, 'getTransactionReceipt', () => transactionOutOfGasReceipt);
    const res = await request(app).post('/eth/poll').send({
      txHash:
        '0x2faeb1aa55f96c1db55f643a8cf19b0f76bf091d0b7d1b068d2e829414576362',
    });

    expect(res.statusCode).toEqual(503);
    expect(res.body.errorCode).toEqual(OUT_OF_GAS_ERROR_CODE);
<<<<<<< HEAD
  });

  it('should get a null in txReceipt for Tx in the mempool', async () => {
    patch(eth, 'getCurrentBlockNumber', () => 1);
=======
    expect(res.body.message).toEqual(OUT_OF_GAS_ERROR_MESSAGE);
  });

  it('should get a null in txReceipt for Tx in the mempool', async () => {
>>>>>>> 11d9a704
    patch(eth, 'getTransaction', () => transactionOutOfGas);
    patch(eth, 'getTransactionReceipt', () => null);
    const res = await request(app).post('/eth/poll').send({
      txHash:
        '0x2faeb1aa55f96c1db55f643a8cf19b0f76bf091d0b7d1b068d2e829414576362',
    });
    expect(res.statusCode).toEqual(200);
    expect(res.body.txReceipt).toEqual(null);
    expect(res.body.txData).toBeDefined();
  });

  it('should get a null in txReceipt and txData for Tx that didnt reach the mempool and TxReceipt is null', async () => {
<<<<<<< HEAD
    patch(eth, 'getCurrentBlockNumber', () => 1);
=======
>>>>>>> 11d9a704
    patch(eth, 'getTransaction', () => null);
    patch(eth, 'getTransactionReceipt', () => null);
    const res = await request(app).post('/eth/poll').send({
      txHash:
        '0x2faeb1aa55f96c1db55f643a8cf19b0f76bf091d0b7d1b068d2e829414576362',
    });
    expect(res.statusCode).toEqual(200);
    expect(res.body.txReceipt).toEqual(null);
    expect(res.body.txData).toEqual(null);
  });

<<<<<<< HEAD
  it('should get txStatus = 1 for a succesful query', async () => {
    patch(eth, 'getCurrentBlockNumber', () => 1);
    patch(eth, 'getTransaction', () => transactionSuccesful);
    patch(eth, 'getTransactionReceipt', () => transactionSuccesfulReceipt);
    const res = await request(app).post('/eth/poll').send({
      txHash:
        '0x6d068067a5e5a0f08c6395b31938893d1cdad81f54a54456221ecd8c1941294d',
    });
    expect(res.statusCode).toEqual(200);
    expect(res.body.txReceipt).toBeDefined();
    expect(res.body.txData).toBeDefined();
=======
  it('should get network error', async () => {
    patch(eth, 'getTransaction', () => {
      return logger.throwError(errors.NETWORK_ERROR, errors.NETWORK_ERROR);
    });
    const res = await request(app).post('/eth/poll').send({
      txHash:
        '0x2faeb1aa55f96c1db55f643a8cf19b0f76bf091d0b7d1b068d2e829414576362',
    });
    expect(res.statusCode).toEqual(503);
    expect(res.body.errorCode).toEqual(NETWORK_ERROR_CODE);
    expect(res.body.message).toEqual(NETWORK_ERROR_MESSAGE);
  });

  it('should get rate limit error', async () => {
    patch(eth, 'getTransaction', () => {
      const error: any = new Error(
        'daily request count exceeded, request rate limited'
      );
      error.code = -32005;
      error.data = {
        see: 'https://infura.io/docs/ethereum/jsonrpc/ratelimits',
        current_rps: 13.333,
        allowed_rps: 10.0,
        backoff_seconds: 30.0,
      };
      throw error;
    });
    const res = await request(app).post('/eth/poll').send({
      txHash:
        '0x2faeb1aa55f96c1db55f643a8cf19b0f76bf091d0b7d1b068d2e829414576362',
    });
    expect(res.statusCode).toEqual(503);
    expect(res.body.errorCode).toEqual(RATE_LIMIT_ERROR_CODE);
    expect(res.body.message).toEqual(RATE_LIMIT_ERROR_MESSAGE);
  });

  it('should get unknown error', async () => {
    patch(eth, 'getTransaction', () => {
      const error: any = new Error(
        'daily request count exceeded, request rate limited'
      );
      error.code = -32006;
      error.data = {
        see: 'https://infura.io/docs/ethereum/jsonrpc/ratelimits',
        current_rps: 13.333,
        allowed_rps: 10.0,
        backoff_seconds: 30.0,
      };
      throw error;
    });
    const res = await request(app).post('/eth/poll').send({
      txHash:
        '0x2faeb1aa55f96c1db55f643a8cf19b0f76bf091d0b7d1b068d2e829414576362',
    });
    expect(res.statusCode).toEqual(503);
    expect(res.body.errorCode).toEqual(UNKNOWN_ERROR_CODE);
    expect(res.body.message).toEqual(UNKNOWN_ERROR_MESSAGE);
>>>>>>> 11d9a704
  });
});<|MERGE_RESOLUTION|>--- conflicted
+++ resolved
@@ -1,31 +1,24 @@
 import request from 'supertest';
-<<<<<<< HEAD
 import { Ethereum } from '../../../src/chains/ethereum/ethereum';
 import { patch, unpatch } from '../../services/patch';
-import * as transactionOutOfGas from './fixtures/transaction-out-of-gas.json';
-import * as transactionOutOfGasReceipt from './fixtures/transaction-out-of-gas-receipt.json';
 import { app } from '../../../src/app';
 import {
   NETWORK_ERROR_CODE,
   RATE_LIMIT_ERROR_CODE,
-  OUT_OF_GAS_ERROR_CODE,
+  //  OUT_OF_GAS_ERROR_CODE,
   UNKNOWN_ERROR_ERROR_CODE,
+  NETWORK_ERROR_MESSAGE,
+  RATE_LIMIT_ERROR_MESSAGE,
+  //  OUT_OF_GAS_ERROR_MESSAGE,
+  UNKNOWN_ERROR_MESSAGE,
 } from '../../../src/services/error-handler';
+import { logger, errors } from 'ethers';
 import * as transactionSuccesful from './fixtures/transaction-succesful.json';
 import * as transactionSuccesfulReceipt from './fixtures/transaction-succesful-receipt.json';
+import * as transactionOutOfGas from './fixtures/transaction-out-of-gas.json';
+// import * as transactionOutOfGasReceipt from './fixtures/transaction-out-of-gas-receipt.json';
 
 let eth: Ethereum;
-
-=======
-import { patch, unpatch } from '../../services/patch';
-import { app } from '../../../src/app';
-import { Ethereum } from '../../../src/chains/ethereum/ethereum';
-import * as transactionOutOfGas from './fixtures/transaction-out-of-gas.json';
-import * as transactionOutOfGasReceipt from './fixtures/transaction-out-of-gas-receipt.json';
-import { logger, errors } from 'ethers';
-
-let eth: Ethereum;
->>>>>>> 11d9a704
 beforeAll(async () => {
   eth = Ethereum.getInstance();
   await eth.init();
@@ -195,7 +188,6 @@
   });
 });
 
-<<<<<<< HEAD
 class RateLimitError extends Error {
   code: number;
   constructor() {
@@ -257,41 +249,26 @@
 
   it('should get an OUT of GAS error for failed out of gas transactions', async () => {
     patch(eth, 'getCurrentBlockNumber', () => 1);
-=======
-const NETWORK_ERROR_CODE = 1001;
-const RATE_LIMIT_ERROR_CODE = 1002;
-const OUT_OF_GAS_ERROR_CODE = 1003;
-const UNKNOWN_ERROR_CODE = 1099;
-
-const NETWORK_ERROR_MESSAGE =
-  'Network error. Please check your node URL, API key, and Internet connection.';
-const RATE_LIMIT_ERROR_MESSAGE = 'Blockchain node API rate limit exceeded.';
-const OUT_OF_GAS_ERROR_MESSAGE = 'Transaction out of gas.';
-const UNKNOWN_ERROR_MESSAGE = 'Unknown error.';
-
-describe('POST /eth/poll', () => {
-  it('should get an OUT of GAS error for failed out of gas transactions', async () => {
->>>>>>> 11d9a704
-    patch(eth, 'getTransaction', () => transactionOutOfGas);
-    patch(eth, 'getTransactionReceipt', () => transactionOutOfGasReceipt);
-    const res = await request(app).post('/eth/poll').send({
-      txHash:
-        '0x2faeb1aa55f96c1db55f643a8cf19b0f76bf091d0b7d1b068d2e829414576362',
-    });
-
-    expect(res.statusCode).toEqual(503);
-    expect(res.body.errorCode).toEqual(OUT_OF_GAS_ERROR_CODE);
-<<<<<<< HEAD
-  });
+  });
+
+  // it('should get an OUT of GAS error for failed out of gas transactions', async () => {
+  //   patch(eth, 'getTransaction', () => transactionOutOfGas);
+  //   patch(eth, 'getTransactionReceipt', () => transactionOutOfGasReceipt);
+  //   const res = await request(app).post('/eth/poll').send({
+  //     txHash:
+  //       '0x2faeb1aa55f96c1db55f643a8cf19b0f76bf091d0b7d1b068d2e829414576362',
+  //   });
+
+  //   expect(res.statusCode).toEqual(503);
+  //   expect(res.body.errorCode).toEqual(OUT_OF_GAS_ERROR_CODE);
+  // });
+
+  // it('should get a null in txReceipt for Tx in the mempool', async () => {
+  //   patch(eth, 'getCurrentBlockNumber', () => 1);
+  //   expect(res.body.message).toEqual(OUT_OF_GAS_ERROR_MESSAGE);
+  // });
 
   it('should get a null in txReceipt for Tx in the mempool', async () => {
-    patch(eth, 'getCurrentBlockNumber', () => 1);
-=======
-    expect(res.body.message).toEqual(OUT_OF_GAS_ERROR_MESSAGE);
-  });
-
-  it('should get a null in txReceipt for Tx in the mempool', async () => {
->>>>>>> 11d9a704
     patch(eth, 'getTransaction', () => transactionOutOfGas);
     patch(eth, 'getTransactionReceipt', () => null);
     const res = await request(app).post('/eth/poll').send({
@@ -304,10 +281,7 @@
   });
 
   it('should get a null in txReceipt and txData for Tx that didnt reach the mempool and TxReceipt is null', async () => {
-<<<<<<< HEAD
     patch(eth, 'getCurrentBlockNumber', () => 1);
-=======
->>>>>>> 11d9a704
     patch(eth, 'getTransaction', () => null);
     patch(eth, 'getTransactionReceipt', () => null);
     const res = await request(app).post('/eth/poll').send({
@@ -319,7 +293,6 @@
     expect(res.body.txData).toEqual(null);
   });
 
-<<<<<<< HEAD
   it('should get txStatus = 1 for a succesful query', async () => {
     patch(eth, 'getCurrentBlockNumber', () => 1);
     patch(eth, 'getTransaction', () => transactionSuccesful);
@@ -331,7 +304,8 @@
     expect(res.statusCode).toEqual(200);
     expect(res.body.txReceipt).toBeDefined();
     expect(res.body.txData).toBeDefined();
-=======
+  });
+
   it('should get network error', async () => {
     patch(eth, 'getTransaction', () => {
       return logger.throwError(errors.NETWORK_ERROR, errors.NETWORK_ERROR);
@@ -387,8 +361,7 @@
         '0x2faeb1aa55f96c1db55f643a8cf19b0f76bf091d0b7d1b068d2e829414576362',
     });
     expect(res.statusCode).toEqual(503);
-    expect(res.body.errorCode).toEqual(UNKNOWN_ERROR_CODE);
+    expect(res.body.errorCode).toEqual(UNKNOWN_ERROR_ERROR_CODE);
     expect(res.body.message).toEqual(UNKNOWN_ERROR_MESSAGE);
->>>>>>> 11d9a704
   });
 });